from flask import Blueprint, request, jsonify
from app.utils.supabase_client import supabase

recommend_blueprint = Blueprint("recommend", __name__)

@recommend_blueprint.route("/recommendations", methods=["GET"])
<<<<<<< HEAD
def get_trends():
    niche = request.args.get("niche", "") #.lower()
=======
def get_recommendations():
    niche_name = request.args.get("niche")
    
    if not niche_name:
        return jsonify({"error": "Missing 'niche' parameter"}), 400

    # Fetch the niche
    niche_data = supabase.table("niche").select("*").eq("niche_name", niche_name).execute()
>>>>>>> cb65a02b

    if not niche_data.data:
        return jsonify({"error": "Niche not found"}), 404

    niche_id = niche_data.data[0]["id"]

    # Fetch related data
    media_plan = supabase.table("media_plan").select("*").eq("niche_id", niche_id).execute()
    ideas = supabase.table("idea").select("*").eq("niche_id", niche_id).execute()
    peaks = supabase.table("peak").select("*").eq("niche_id", niche_id).execute()
    products = supabase.table("product").select("*").eq("niche_id", niche_id).order("number_of_sales", desc=True).limit(5).execute()

    return jsonify({
        "niche": niche_data.data[0],
        "top_products": products.data,
        "media_plan": media_plan.data,
        "ideas": ideas.data,
        "peaks": peaks.data
    })<|MERGE_RESOLUTION|>--- conflicted
+++ resolved
@@ -4,10 +4,6 @@
 recommend_blueprint = Blueprint("recommend", __name__)
 
 @recommend_blueprint.route("/recommendations", methods=["GET"])
-<<<<<<< HEAD
-def get_trends():
-    niche = request.args.get("niche", "") #.lower()
-=======
 def get_recommendations():
     niche_name = request.args.get("niche")
     
@@ -16,7 +12,6 @@
 
     # Fetch the niche
     niche_data = supabase.table("niche").select("*").eq("niche_name", niche_name).execute()
->>>>>>> cb65a02b
 
     if not niche_data.data:
         return jsonify({"error": "Niche not found"}), 404
